--- conflicted
+++ resolved
@@ -13,11 +13,8 @@
         ('share/ament_index/resource_index/packages',
             ['resource/' + package_name]),
         ('share/' + package_name, ['package.xml']),
-<<<<<<< HEAD
         (os.path.join('share', package_name), glob('launch/*.launch.py'))
-=======
-        (os.path.join('share', package_name, 'launch'), glob('launch/*.launch.py')),
->>>>>>> a8d53c99
+
     ],
     install_requires=['setuptools'],
     zip_safe=True,
