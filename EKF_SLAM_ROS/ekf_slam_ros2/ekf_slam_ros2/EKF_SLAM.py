--- conflicted
+++ resolved
@@ -230,15 +230,9 @@
         self.ekf = EKF(timeStep=self.timeStep)
         self.t0 = time.time()
 
-<<<<<<< HEAD
+
         self.xTrue = np.zeros((3, 1))
-=======
-        # RANSAC
-        self.iterations = 20
-        self.distance_threshold = 0.025
-        self.landmark_radius = 0.08
-        # self.landmark_radius = 0.15
->>>>>>> a8d53c99
+
 
         # Robot motion
         self.u = np.array([0.0, 0.0]) # [v, omega]
