import numpy as np

class Robot:
<<<<<<< HEAD
    def __init__(self, range, x = np.zeros((3,1))):
=======
    def __init__(self, range, x = np.zeros(3), timestep = 0.1):
>>>>>>> 07891936
        '''
        range: sensing range int meters
        x0: initial state (x, y, theta)
        '''
        self.range = range
        self.xTrue = x # true state of robot (no noise)
        self.timestep = timestep
        self.Rt = np.diag([0.01, 0.01])  # Robot motion noise

    # @property
    # def xTrue(self):
    #     return self._xTrue

    # @xTrue.setter
    # def xTrue(self, x):
    #     self._xTrue = x

<<<<<<< HEAD
    def move(self, x, u, Rt, timeStep = 1):
=======
    def move(self, x, u):
>>>>>>> 07891936
        '''
        Move robot one step, including noise
        u: control input (v, omega)
        x: state (x, y, theta)
        
        return:
        x: new state (x, y, theta)
        '''
<<<<<<< HEAD
        u = timeStep*u
        self.xTrue[0,0] += u[0]*np.cos(self.xTrue[2,0] + u[1]) 
        self.xTrue[1,0] += u[0]*np.sin(self.xTrue[2,0] + u[1]) 
        self.xTrue[2,0] += u[1]
        self.xTrue[2,0] = self.wrapToPi(self.xTrue[2,0])
=======
        u = u * self.timestep
        self.xTrue[0] += u[0]*np.cos(self.xTrue[2] + u[1]) 
        self.xTrue[1] += u[0]*np.sin(self.xTrue[2] + u[1]) 
        self.xTrue[2] += u[1]
        self.xTrue[2] = self.wrapToPi(self.xTrue[2])
>>>>>>> 07891936

        randMat = np.random.randn(1,2)
        u_noise = u + (randMat@self.Rt)[0]
        x[0] += u_noise[0] * np.cos(x[2] + u_noise[1]) # x
        x[1] += u_noise[0] * np.sin(x[2] + u_noise[1]) # y 
        x[2] += self.wrapToPi(x[2] + u_noise[1]) # theta
        return x


    def sense(self, landmarks, num_landmarks, x, Qt):
        '''
        Sense landmarks, including noise
        landmarks: list of landmarks [x1,
                                      y1,
                                      x2,
                                      y2,...]

        return:
        z: measurement (r, theta)
        '''
        z = np.zeros((len(landmarks), 1))
        for i in range(num_landmarks):
            r = np.sqrt((landmarks[2*i,0] - x[0,0])**2 + (landmarks[2*i+1,0] - x[1,0])**2)
            theta =  np.arctan2(landmarks[2*i+1,0] - x[1,0], landmarks[2*i,0] - x[0,0])
            if r < self.range:
                z[2*i]   = r + Qt[0,0]*np.random.randn(1)
                z[2*i+1] = self.wrapToPi(theta + Qt[1,1]*np.random.randn(1))
        return z


    def wrapToPi(self, theta):
        return (theta + np.pi) % (2 * np.pi) - np.pi<|MERGE_RESOLUTION|>--- conflicted
+++ resolved
@@ -1,11 +1,7 @@
 import numpy as np
 
 class Robot:
-<<<<<<< HEAD
-    def __init__(self, range, x = np.zeros((3,1))):
-=======
-    def __init__(self, range, x = np.zeros(3), timestep = 0.1):
->>>>>>> 07891936
+    def __init__(self, range, x = np.zeros((3,1)), timestep = 0.1):
         '''
         range: sensing range int meters
         x0: initial state (x, y, theta)
@@ -23,11 +19,8 @@
     # def xTrue(self, x):
     #     self._xTrue = x
 
-<<<<<<< HEAD
-    def move(self, x, u, Rt, timeStep = 1):
-=======
+
     def move(self, x, u):
->>>>>>> 07891936
         '''
         Move robot one step, including noise
         u: control input (v, omega)
@@ -36,19 +29,11 @@
         return:
         x: new state (x, y, theta)
         '''
-<<<<<<< HEAD
-        u = timeStep*u
+        u = self.timeStep*u
         self.xTrue[0,0] += u[0]*np.cos(self.xTrue[2,0] + u[1]) 
         self.xTrue[1,0] += u[0]*np.sin(self.xTrue[2,0] + u[1]) 
         self.xTrue[2,0] += u[1]
         self.xTrue[2,0] = self.wrapToPi(self.xTrue[2,0])
-=======
-        u = u * self.timestep
-        self.xTrue[0] += u[0]*np.cos(self.xTrue[2] + u[1]) 
-        self.xTrue[1] += u[0]*np.sin(self.xTrue[2] + u[1]) 
-        self.xTrue[2] += u[1]
-        self.xTrue[2] = self.wrapToPi(self.xTrue[2])
->>>>>>> 07891936
 
         randMat = np.random.randn(1,2)
         u_noise = u + (randMat@self.Rt)[0]
